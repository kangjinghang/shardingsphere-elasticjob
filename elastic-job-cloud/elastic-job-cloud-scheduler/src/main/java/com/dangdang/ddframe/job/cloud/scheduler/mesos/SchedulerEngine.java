--- conflicted
+++ resolved
@@ -17,11 +17,8 @@
 
 package com.dangdang.ddframe.job.cloud.scheduler.mesos;
 
-<<<<<<< HEAD
 import com.dangdang.ddframe.job.cloud.scheduler.ha.FrameworkIDService;
-=======
 import com.dangdang.ddframe.job.cloud.scheduler.statistics.StatisticManager;
->>>>>>> b29835fc
 import com.dangdang.ddframe.job.context.TaskContext;
 import com.dangdang.ddframe.job.event.JobEventBus;
 import com.dangdang.ddframe.job.event.type.JobStatusTraceEvent;
@@ -53,11 +50,9 @@
     
     private final JobEventBus jobEventBus;
     
-<<<<<<< HEAD
     private final FrameworkIDService frameworkIDService;
-=======
+    
     private final StatisticManager statisticManager;
->>>>>>> b29835fc
     
     @Override
     public void registered(final SchedulerDriver schedulerDriver, final Protos.FrameworkID frameworkID, final Protos.MasterInfo masterInfo) {
